#!/usr/bin/env python3
from picarx import Picarx
from time import sleep
import readchar 

manual = '''
--------------- Picar-X Calibration Helper -----------------

    [1]: direction servo            [W/D]: increase servo angle
    [2]: camera pan servo           [S/A]: decrease servo angle
    [3]: camera tilt servo          [R]: servos test

    [4]: left motor                 [Q]: change motor direction
    [5]: right motor                [E]: motors run/stop

    [SPACE]: confirm calibration                [Crtl+C]: quit
                                      
'''    

px = Picarx()
px_power = 30

servo_num = 0
motor_num = 0
servo_names = ['direction servo', 'camera pan servo', 'camera tilt servo']
motor_names = ['left motor', 'right motor']
servos_cali = [px.dir_cali_val, px.cam_pan_cali_val, px.cam_tilt_cali_val]
motors_cali = px.cali_dir_value
servos_offset = list.copy(servos_cali)
motors_offset = list.copy(motors_cali)

def servos_test():
    px.set_dir_servo_angle(-30)
    sleep(0.5)
    px.set_dir_servo_angle(30)
    sleep(0.5)
    px.set_dir_servo_angle(0)
    sleep(0.5)
    px.set_cam_pan_angle(-30)
    sleep(0.5)
    px.set_cam_pan_angle(30)
    sleep(0.5)
    px.set_cam_pan_angle(0)
    sleep(0.5)
    px.set_cam_tilt_angle(-30)
    sleep(0.5)
    px.set_cam_tilt_angle(30)
    sleep(0.5)
    px.set_cam_tilt_angle(0)
    sleep(0.5)

def servos_move(servo_num, value):
    if servo_num == 0:
        px.set_dir_servo_angle(value)
    elif servo_num == 1:
        px.set_cam_pan_angle(value)
    elif servo_num == 2:
        px.set_cam_tilt_angle(value)
    sleep(0.2)

def set_servos_offset(servo_num, value):
    if servo_num == 0:
        px.dir_cali_val = value
    elif servo_num == 1:
        px.cam_pan_cali_val = value
    elif servo_num == 2:
        px.cam_tilt_cali_val  = value  

def servos_reset():
    for i in range(3):
        servos_move(i,0)

def show_info():
    print("\033[H\033[J", end='')  # clear terminal windows
    print(manual)
    print('[ %s ] [ %s ]'%(servo_names[servo_num], motor_names[motor_num])) 
    print('offset: %s, %s'%(servos_offset, motors_offset))


def cali_helper(): 
    global servo_num, motor_num
    global servos_cali, motors_cali, servos_offset, motors_offset
    motor_run = False
    step = 0.4
    # step = (180 / 2000) * (20000 / 4095)  # actual precision of steering gear

    # reset
    servos_reset()
    # show_info 
    show_info()

    # key control
    while True:
        # readkey
        key = readchar.readkey()
        key = key.lower()
        # select the servo 
        if key in ('123'):
            servo_num = int(key)-1
            show_info()
        if key in ('45'):
            motor_num = int(key)-4
            show_info()
        # servos move
        elif key == 'r':
            servos_test()
        elif key == 'w' or key == 'd':
            servos_offset[servo_num] += step
            if servos_offset[servo_num] > 20:
                servos_offset[servo_num] =20
            servos_offset[servo_num] = round(servos_offset[servo_num], 2) 
            show_info()
            set_servos_offset(servo_num, servos_offset[servo_num])
            servos_move(servo_num, 0)
        elif key == 's' or key == 'a':
            servos_offset[servo_num] -= step
            if servos_offset[servo_num] < -20:
                servos_offset[servo_num] = -20
            servos_offset[servo_num] = round(servos_offset[servo_num], 2) 
            show_info()
            set_servos_offset(servo_num, servos_offset[servo_num])
            servos_move(servo_num, 0)
        # motors move
        elif key == 'q': 
            motors_offset[motor_num] = -1 * motors_offset[motor_num]
            px.cali_dir_value = list.copy(motors_offset)
            motor_run = True
            px.forward(px_power)
            show_info()
        elif key == 'e':
            if motor_run == False:
                motor_run = True
                px.forward(px_power)
            else:
                motor_run = False
                px.stop()
        # save
        elif key == readchar.key.SPACE:
            print('Confirm save ?(y/n)')
            while True:
                key = readchar.readkey()
                key = key.lower()
                if key == 'y':
                    px.dir_servo_calibrate(servos_offset[0])
                    px.cam_pan_servo_calibrate(servos_offset[1])
                    px.cam_tilt_servo_calibrate(servos_offset[2])
                    px.motor_direction_calibrate(motor_num +1 , motors_offset[motor_num])
                    sleep(0.2)
                    servos_offset = [px.dir_cali_val, px.cam_pan_cali_val, px.cam_tilt_cali_val]
                    show_info()
                    print('The calibration value has been saved.')
                    break
                elif key == 'n':
                    show_info()
                    break   
                sleep(0.01) 
<<<<<<< HEAD
        # quit
        elif key == readchar.key.CTRL_C or key in readchar.key.ESC:
            print('quit')
            break 
=======
>>>>>>> ba6dca3e
        sleep(0.01)


if __name__ == "__main__":
    try:
        cali_helper()
    except KeyboardInterrupt:
        print('quit')
    except Exception as e:
        print(e)
    finally:
        px.stop()
        sleep(0.1)<|MERGE_RESOLUTION|>--- conflicted
+++ resolved
@@ -154,13 +154,12 @@
                     show_info()
                     break   
                 sleep(0.01) 
-<<<<<<< HEAD
+
         # quit
         elif key == readchar.key.CTRL_C or key in readchar.key.ESC:
             print('quit')
             break 
-=======
->>>>>>> ba6dca3e
+
         sleep(0.01)
 
 
